--- conflicted
+++ resolved
@@ -232,7 +232,9 @@
     /// \brief Mutex to protect updates
     public: std::mutex mutex;
 
-<<<<<<< HEAD
+    /// \brief Odometer
+    public: double odom;
+
     /// \brief Mutex to protect logger writes
     public: std::mutex loggerMutex;
 
@@ -262,10 +264,6 @@
 
     /// \brief Keyboard control type
     public: int keyControl = 0;
-=======
-    /// \brief Odometer
-    public: double odom;
->>>>>>> c1a799f6
   };
 }
 
@@ -644,7 +642,6 @@
     }
     // q - brake
     case 113:
-
     {
       this->dataPtr->gasPedalPercent = 0.0;
       this->dataPtr->brakePedalPercent += 0.1;
@@ -786,14 +783,11 @@
   {
     // has time been reset?
     this->dataPtr->lastSimTime = curTime;
-<<<<<<< HEAD
+    this->dataPtr->lastMsgTime = curTime;
 
     std::lock_guard<std::mutex> loggerLock(this->dataPtr->loggerMutex);
     this->dataPtr->totalDistance = 0;
     this->dataPtr->lastModelWorldPose = ignition::math::Pose3d::Zero;
-=======
-    this->dataPtr->lastMsgTime = curTime;
->>>>>>> c1a799f6
     return;
   }
   else if (ignition::math::equal(dt, 0.0))
@@ -928,31 +922,12 @@
     this->dataPtr->gasPedalPercent = 0.0;
     this->dataPtr->brakePedalPercent = 0.0;
   }
-<<<<<<< HEAD
+
   if ((curTime - this->dataPtr->lastSteeringCmdTime).Double() > 0.3)
-=======
-
-  if ((curTime - this->dataPtr->lastSteeringCmdTime).Double() > 1.0)
->>>>>>> c1a799f6
   {
     this->dataPtr->handWheelCmd = 0;
   }
 
-<<<<<<< HEAD
-
-  // push to logger list
-  std::lock_guard<std::mutex> loggerLock(this->dataPtr->loggerMutex);
-  if ((curTime - this->dataPtr->lastLoggerWriteTime).Double() >=
-      1.0/this->dataPtr->logRate)
-  {
-    this->dataPtr->lastLoggerWriteTime = curTime;
-
-    PriusData data;
-    data.timestamp = curTime.Double();
-    data.pose = this->dataPtr->model->GetWorldPose().Ign();
-    data.fuelEfficiency= 1;
-    this->dataPtr->dataPoints.push_back(data);
-=======
   // Output prius car data.
   if ((curTime - this->dataPtr->lastMsgTime) > .5)
   {
@@ -994,7 +969,20 @@
 
     this->dataPtr->consolePub.Publish(consoleMsg);
     this->dataPtr->lastMsgTime = curTime;
->>>>>>> c1a799f6
+  }
+
+  // push to logger list
+  std::lock_guard<std::mutex> loggerLock(this->dataPtr->loggerMutex);
+  if ((curTime - this->dataPtr->lastLoggerWriteTime).Double() >=
+      1.0/this->dataPtr->logRate)
+  {
+    this->dataPtr->lastLoggerWriteTime = curTime;
+
+    PriusData data;
+    data.timestamp = curTime.Double();
+    data.pose = this->dataPtr->model->GetWorldPose().Ign();
+    data.fuelEfficiency= 1;
+    this->dataPtr->dataPoints.push_back(data);
   }
 }
 
