--- conflicted
+++ resolved
@@ -18,13 +18,9 @@
 #include <algorithm>
 #include <fstream>
 #include <mutex>
-<<<<<<< HEAD
-#include <ignition/math/Vector3.hh>
-=======
 #include <thread>
 
 #include <ignition/math/Pose3.hh>
->>>>>>> da2b4f83
 #include <ignition/transport/Node.hh>
 #include <ignition/transport/AdvertiseOptions.hh>
 
@@ -644,12 +640,7 @@
 {
   std::lock_guard<std::mutex> lock(this->dataPtr->mutex);
 
-<<<<<<< HEAD
-  switch (_msg->int_value())
-=======
-  this->dataPtr->brakePedalPercent = 0;
   switch (_key)
->>>>>>> da2b4f83
   {
     // e - gas pedal
     case 69:
@@ -989,29 +980,15 @@
   double flGasTorque = 0, frGasTorque = 0, blGasTorque = 0, brGasTorque = 0;
   // Apply equal torque at left and right wheels, which is an implicit model
   // of the differential.
-<<<<<<< HEAD
   if (fabs(dPtr->flWheelAngularVelocity * dPtr->flWheelRadius) < dPtr->maxSpeed &&
       fabs(dPtr->frWheelAngularVelocity * dPtr->frWheelRadius) < dPtr->maxSpeed)
-=======
-  if ((fabs(this->dataPtr->flWheelAngularVelocity *
-          this->dataPtr->flWheelRadius) < this->dataPtr->maxSpeed)
-      && (fabs(this->dataPtr->frWheelAngularVelocity *
-          this->dataPtr->frWheelRadius) < this->dataPtr->maxSpeed))
->>>>>>> da2b4f83
   {
     flGasTorque = gasPercent*dPtr->frontTorque * gasMultiplier;
     frGasTorque = gasPercent*dPtr->frontTorque * gasMultiplier;
   }
-<<<<<<< HEAD
+
   if (fabs(dPtr->blWheelAngularVelocity * dPtr->blWheelRadius) < dPtr->maxSpeed &&
       fabs(dPtr->brWheelAngularVelocity * dPtr->brWheelRadius) < dPtr->maxSpeed)
-=======
-
-  if ((fabs(this->dataPtr->blWheelAngularVelocity *
-          this->dataPtr->blWheelRadius) < this->dataPtr->maxSpeed)
-      && (fabs(this->dataPtr->brWheelAngularVelocity *
-          this->dataPtr->brWheelRadius) < this->dataPtr->maxSpeed))
->>>>>>> da2b4f83
   {
     blGasTorque = gasPercent * dPtr->backTorque * gasMultiplier;
     brGasTorque = gasPercent * dPtr->backTorque * gasMultiplier;
@@ -1041,13 +1018,8 @@
   // gzerr << "gas and brake torque " << flGasTorque << " "
   //       << flBrakeTorque << std::endl;
 
-<<<<<<< HEAD
-  // reset last command is more than 1sec ago
-  if ((curTime - this->dataPtr->lastPedalCmdTime).Double() > 1.0)
-=======
   // reset if last command is more than x sec ago
-  if ((curTime - this->dataPtr->lastGasCmdTime).Double() > 0.3)
->>>>>>> da2b4f83
+  if ((curTime - this->dataPtr->lastPedalCmdTime).Double() > 0.3)
   {
     this->dataPtr->gasPedalPercent = 0.0;
     this->dataPtr->brakePedalPercent = 0.0;
