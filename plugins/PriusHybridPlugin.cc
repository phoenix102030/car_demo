--- conflicted
+++ resolved
@@ -601,14 +601,9 @@
     return;
   }
 
-<<<<<<< HEAD
-  this->dataPtr->handWheelState = this->dataPtr->handWheelJoint->Position(0);
-  this->dataPtr->flSteeringState =
-=======
   this->dataPtr->handWheelAngle =
       this->dataPtr->handWheelJoint->Position();
   this->dataPtr->flSteeringAngle =
->>>>>>> 2cbe751a
       this->dataPtr->flWheelSteeringJoint->Position();
   this->dataPtr->frSteeringAngle =
       this->dataPtr->frWheelSteeringJoint->Position();
