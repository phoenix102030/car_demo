<?xml version="1.0"?>
<robot xmlns:xacro="http://ros.org/wiki/xacro" name="prius">

    <gazebo reference="front_left_wheel">
      <mu1>0.9</mu1>
      <mu2>0.9</mu2>
      <minDepth>0.005</minDepth>
      <kp>1e8</kp>
    </gazebo>
    <gazebo reference="front_right_wheel">
      <mu1>0.9</mu1>
      <mu2>0.9</mu2>
      <minDepth>0.005</minDepth>
      <kp>1e8</kp>
    </gazebo>
    <gazebo reference="rear_left_wheel">
      <mu1>0.9</mu1>
      <mu2>0.9</mu2>
      <minDepth>0.005</minDepth>
      <kp>1e8</kp>
    </gazebo>
    <gazebo reference="rear_right_wheel">
      <mu1>0.9</mu1>
      <mu2>0.9</mu2>
      <minDepth>0.005</minDepth>
      <kp>1e8</kp>
    </gazebo>

  <link name="chassis">
    <visual>
      <origin xyz="0 0 0" rpy="0 0 0"/>
      <geometry>
        <mesh filename="package://prius_description/meshes/Hybrid.obj" scale="0.01 0.01 0.01"/>
      </geometry>
    </visual>

    <collision name="chassis">
      <origin xyz="0.0 0.05 0.625" rpy="0 0 0"/>
      <geometry>
        <box size="1.7526 2.1 0.95"/>
      </geometry>
    </collision>

    <collision name="front_bumper">
      <origin xyz="0.0 -2.0 0.458488" rpy="0.0 0 0"/>
      <geometry>
        <box size="1.337282 0.48 0.566691"/>
      </geometry>
    </collision>

    <collision name="hood">
      <origin xyz="0.0 -1.900842 0.676305" rpy="0.341247 0 0"/>
      <geometry>
        <box size="1.597968 0.493107 0.265468"/>
      </geometry>
    </collision>

    <collision name="windshield">
      <origin xyz="0.0 -0.875105 1.032268" rpy="0.335476 0 0"/>
      <geometry>
        <box size="1.168381 1.654253 0.272347"/>
      </geometry>
    </collision>

    <collision name="top_front">
      <origin xyz="0.0 0.161236 1.386042" rpy="0.135030 0 0"/>
      <geometry>
        <box size="1.279154 0.625988 0.171868"/>
      </geometry>
    </collision>

    <collision name="top_rear">
      <origin xyz="0.0 0.817696 1.360069" rpy="-0.068997 0 0"/>
      <geometry>
        <box size="1.285130 0.771189 0.226557"/>
      </geometry>
    </collision>

    <collision name="rear_window">
      <origin xyz="0.0 1.640531 1.175126" rpy="-0.262017 0 0"/>
      <geometry>
        <box size="1.267845 1.116344 0.244286"/>
      </geometry>
    </collision>

    <collision name="trunk">
      <origin xyz="0.0 1.637059 0.888180" rpy="0.0 0 0"/>
      <geometry>
        <box size="1.788064 1.138988 0.482746"/>
      </geometry>
    </collision>

    <collision name="back_bumper">
      <origin xyz="0.0 2.054454 0.577870" rpy="0.0 0 0"/>
      <geometry>
        <box size="1.781650 0.512093 0.581427"/>
      </geometry>
    </collision>

    <inertial>
      <mass value="1356.0"/>
      <origin xyz="0 0 0.48"/>
      <inertia ixx="2581.13354740" ixy="0.0" ixz="0.0" iyy="591.30846112" iyz="0.0" izz="2681.95008628"/>
    </inertial>
  </link>
  <link name="fl_axle">
    <inertial>
      <mass value="1"/>
      <origin xyz="0 0 0"/>
      <inertia ixx="0.001" ixy="0.0" ixz="0.0" iyy="0.001" iyz="0.0" izz="0.001"/>
    </inertial>
  </link>
  <link name="fr_axle">
    <inertial>
      <mass value="1"/>
      <origin xyz="0 0 0"/>
      <inertia ixx="0.001" ixy="0.0" ixz="0.0" iyy="0.001" iyz="0.0" izz="0.001"/>
    </inertial>
  </link>
  <link name="front_left_wheel">
    <inertial>
      <mass value="11"/>
      <origin xyz="0 0 0"/>
      <inertia ixx="0.58631238" ixy="0.0" ixz="0.0" iyy="0.33552910" iyz="0.0" izz="0.33552910"/>
    </inertial>
    <collision name="front_left_wheel_collision">
      <geometry>
        <sphere radius="0.31265"/>
      </geometry>
    </collision>
  </link>
  <link name="front_right_wheel">
    <inertial>
      <mass value="11"/>
      <origin xyz="0 0 0"/>
      <inertia ixx="0.58631238" ixy="0.0" ixz="0.0" iyy="0.33552910" iyz="0.0" izz="0.33552910"/>
    </inertial>
    <collision name="front_right_wheel_collision">
      <geometry>
        <sphere radius="0.31265"/>
      </geometry>
    </collision>
  </link>
  <link name="rear_left_wheel">
    <inertial>
      <mass value="11"/>
      <origin xyz="0 0 0"/>
      <inertia ixx="0.58631238" ixy="0.0" ixz="0.0" iyy="0.33552910" iyz="0.0" izz="0.33552910"/>
    </inertial>
    <collision name="rear_left_wheel_collision">
      <geometry>
        <sphere radius="0.31265"/>
      </geometry>
    </collision>
  </link>
  <link name="rear_right_wheel">
    <inertial>
      <mass value="11"/>
      <origin xyz="0 0 0"/>
      <inertia ixx="0.58631238" ixy="0.0" ixz="0.0" iyy="0.33552910" iyz="0.0" izz="0.33552910"/>
    </inertial>
    <collision name="rear_right_wheel_collision">
      <geometry>
        <sphere radius="0.31265"/>
      </geometry>
    </collision>
  </link>
  <link name="steering_wheel">
    <inertial>
      <mass value="1.0"/>
      <origin xyz="0 0 0"/>
      <inertia ixx="0.14583300" ixy="0.0" ixz="0.0" iyy="0.14583300" iyz="0.0" izz="0.125"/>
    </inertial>
    <visual name="visual">
      <geometry>
        <cylinder radius="0.16" length="0.01"/>
      </geometry>
    </visual>
  </link>

  <joint name="steering_joint" type="continuous">
    <origin xyz="0.44 -0.717609 0.938807" rpy="-0.87 0 0"/>
    <parent link="chassis"/>
<<<<<<< HEAD
    <child link="steering_wheel"/>
    <axis xyz="0 1 0.84365"/>
    </joint>

    <joint name="fl_steer_joint" type="continuous">
      <parent link="chassis"/>
      <child link="fl_axle"/>
      <origin xyz="0.767 -1.41 0.3" rpy="-0.089 0 0"/>
      <axis xyz="0 0 1"/>
    </joint>
    <joint name="fr_steer_joint" type="continuous">
      <parent link="chassis"/>
      <child link="fr_axle"/>
      <origin xyz="-0.767 -1.41 0.3" rpy="-0.089 0 0"/>
      <axis xyz="0 0 1"/>
    </joint>
    <joint name="front_left_wheel_joint" type="continuous">
      <parent link="fl_axle"/>
      <child link="front_left_wheel"/>
      <origin xyz="0 0 0" rpy="0 0 0"/>
      <axis xyz="1 0 0"/>
    </joint>
    <joint name="front_right_wheel_joint" type="continuous">
      <parent link="fr_axle"/>
      <child link="front_right_wheel"/>
      <origin xyz="0 0 0" rpy="0 0 0"/>
      <axis xyz="1 0 0"/>
    </joint>
    <joint name="rear_left_wheel_joint" type="continuous">
      <parent link="chassis"/>
      <child link="rear_left_wheel"/>
      <origin xyz="0.793 1.45 0.3" rpy="0 0 0"/>
      <axis xyz="1 0 0"/>
    </joint>
    <joint name="rear_right_wheel_joint" type="continuous">
      <parent link="chassis"/>
      <child link="rear_right_wheel"/>
      <origin xyz="-0.793 1.45 0.3" rpy="0 0 0"/>
      <axis xyz="1 0 0"/>
    </joint>


    <gazebo reference="chassis">
      <sensor name='laser' type='ray'>
        <pose frame=''>0 -2.4 0.5 0 0.05 -1.5707</pose>
        <ray>
          <scan>
            <horizontal>
              <samples>640</samples>
              <resolution>1</resolution>
              <min_angle>-2.26889</min_angle>
              <max_angle>2.2689</max_angle>
            </horizontal>
            <vertical>
              <samples>1</samples>
              <min_angle>0</min_angle>
              <max_angle>0</max_angle>
            </vertical>
          </scan>
          <range>
            <min>0.2</min>
            <max>30</max>
            <resolution>0.01</resolution>
          </range>
        </ray>
        <plugin name='laser' filename='libRayPlugin.so'/>
        <always_on>1</always_on>
        <update_rate>30</update_rate>
        <visualize>1</visualize>
      </sensor>
    </gazebo>


  </robot>
=======
    <child link="rear_right_wheel"/>
    <origin xyz="-0.793 1.45 0.3" rpy="0 0 0"/>
    <axis xyz="1 0 0"/>
  </joint>
  <gazebo>
      <plugin name="pruis_hybrid_drive" filename="libPriusHybridPlugin.so">
        <!-- ... plugin parameters ... -->
    </plugin>
  </gazebo>
  <gazebo reference="chassis">
    <sensor name='laser' type='ray'>
      <pose frame=''>0 -2.4 0.5 0 0.05 -1.5707</pose>
      <ray>
        <scan>
          <horizontal>
            <samples>640</samples>
            <resolution>1</resolution>
            <min_angle>-2.26889</min_angle>
            <max_angle>2.2689</max_angle>
          </horizontal>
          <vertical>
            <samples>1</samples>
            <min_angle>0</min_angle>
            <max_angle>0</max_angle>
          </vertical>
        </scan>
        <range>
          <min>0.2</min>
          <max>30</max>
          <resolution>0.01</resolution>
        </range>
      </ray>
      <plugin name='laser' filename='libRayPlugin.so'/>
      <always_on>1</always_on>
      <update_rate>30</update_rate>
      <visualize>1</visualize>
    </sensor>
  </gazebo>
</robot>
>>>>>>> 2d9173e4
<|MERGE_RESOLUTION|>--- conflicted
+++ resolved
@@ -1,30 +1,30 @@
 <?xml version="1.0"?>
 <robot xmlns:xacro="http://ros.org/wiki/xacro" name="prius">
 
-    <gazebo reference="front_left_wheel">
-      <mu1>0.9</mu1>
-      <mu2>0.9</mu2>
-      <minDepth>0.005</minDepth>
-      <kp>1e8</kp>
-    </gazebo>
-    <gazebo reference="front_right_wheel">
-      <mu1>0.9</mu1>
-      <mu2>0.9</mu2>
-      <minDepth>0.005</minDepth>
-      <kp>1e8</kp>
-    </gazebo>
-    <gazebo reference="rear_left_wheel">
-      <mu1>0.9</mu1>
-      <mu2>0.9</mu2>
-      <minDepth>0.005</minDepth>
-      <kp>1e8</kp>
-    </gazebo>
-    <gazebo reference="rear_right_wheel">
-      <mu1>0.9</mu1>
-      <mu2>0.9</mu2>
-      <minDepth>0.005</minDepth>
-      <kp>1e8</kp>
-    </gazebo>
+  <gazebo reference="front_left_wheel">
+    <mu1>0.9</mu1>
+    <mu2>0.9</mu2>
+    <minDepth>0.005</minDepth>
+    <kp>1e8</kp>
+  </gazebo>
+  <gazebo reference="front_right_wheel">
+    <mu1>0.9</mu1>
+    <mu2>0.9</mu2>
+    <minDepth>0.005</minDepth>
+    <kp>1e8</kp>
+  </gazebo>
+  <gazebo reference="rear_left_wheel">
+    <mu1>0.9</mu1>
+    <mu2>0.9</mu2>
+    <minDepth>0.005</minDepth>
+    <kp>1e8</kp>
+  </gazebo>
+  <gazebo reference="rear_right_wheel">
+    <mu1>0.9</mu1>
+    <mu2>0.9</mu2>
+    <minDepth>0.005</minDepth>
+    <kp>1e8</kp>
+  </gazebo>
 
   <link name="chassis">
     <visual>
@@ -181,91 +181,53 @@
   <joint name="steering_joint" type="continuous">
     <origin xyz="0.44 -0.717609 0.938807" rpy="-0.87 0 0"/>
     <parent link="chassis"/>
-<<<<<<< HEAD
     <child link="steering_wheel"/>
     <axis xyz="0 1 0.84365"/>
-    </joint>
-
-    <joint name="fl_steer_joint" type="continuous">
-      <parent link="chassis"/>
-      <child link="fl_axle"/>
-      <origin xyz="0.767 -1.41 0.3" rpy="-0.089 0 0"/>
-      <axis xyz="0 0 1"/>
-    </joint>
-    <joint name="fr_steer_joint" type="continuous">
-      <parent link="chassis"/>
-      <child link="fr_axle"/>
-      <origin xyz="-0.767 -1.41 0.3" rpy="-0.089 0 0"/>
-      <axis xyz="0 0 1"/>
-    </joint>
-    <joint name="front_left_wheel_joint" type="continuous">
-      <parent link="fl_axle"/>
-      <child link="front_left_wheel"/>
-      <origin xyz="0 0 0" rpy="0 0 0"/>
-      <axis xyz="1 0 0"/>
-    </joint>
-    <joint name="front_right_wheel_joint" type="continuous">
-      <parent link="fr_axle"/>
-      <child link="front_right_wheel"/>
-      <origin xyz="0 0 0" rpy="0 0 0"/>
-      <axis xyz="1 0 0"/>
-    </joint>
-    <joint name="rear_left_wheel_joint" type="continuous">
-      <parent link="chassis"/>
-      <child link="rear_left_wheel"/>
-      <origin xyz="0.793 1.45 0.3" rpy="0 0 0"/>
-      <axis xyz="1 0 0"/>
-    </joint>
-    <joint name="rear_right_wheel_joint" type="continuous">
-      <parent link="chassis"/>
-      <child link="rear_right_wheel"/>
-      <origin xyz="-0.793 1.45 0.3" rpy="0 0 0"/>
-      <axis xyz="1 0 0"/>
-    </joint>
-
-
-    <gazebo reference="chassis">
-      <sensor name='laser' type='ray'>
-        <pose frame=''>0 -2.4 0.5 0 0.05 -1.5707</pose>
-        <ray>
-          <scan>
-            <horizontal>
-              <samples>640</samples>
-              <resolution>1</resolution>
-              <min_angle>-2.26889</min_angle>
-              <max_angle>2.2689</max_angle>
-            </horizontal>
-            <vertical>
-              <samples>1</samples>
-              <min_angle>0</min_angle>
-              <max_angle>0</max_angle>
-            </vertical>
-          </scan>
-          <range>
-            <min>0.2</min>
-            <max>30</max>
-            <resolution>0.01</resolution>
-          </range>
-        </ray>
-        <plugin name='laser' filename='libRayPlugin.so'/>
-        <always_on>1</always_on>
-        <update_rate>30</update_rate>
-        <visualize>1</visualize>
-      </sensor>
-    </gazebo>
-
-
-  </robot>
-=======
+  </joint>
+
+  <joint name="fl_steer_joint" type="continuous">
+    <parent link="chassis"/>
+    <child link="fl_axle"/>
+    <origin xyz="0.767 -1.41 0.3" rpy="-0.089 0 0"/>
+    <axis xyz="0 0 1"/>
+  </joint>
+  <joint name="fr_steer_joint" type="continuous">
+    <parent link="chassis"/>
+    <child link="fr_axle"/>
+    <origin xyz="-0.767 -1.41 0.3" rpy="-0.089 0 0"/>
+    <axis xyz="0 0 1"/>
+  </joint>
+  <joint name="front_left_wheel_joint" type="continuous">
+    <parent link="fl_axle"/>
+    <child link="front_left_wheel"/>
+    <origin xyz="0 0 0" rpy="0 0 0"/>
+    <axis xyz="1 0 0"/>
+  </joint>
+  <joint name="front_right_wheel_joint" type="continuous">
+    <parent link="fr_axle"/>
+    <child link="front_right_wheel"/>
+    <origin xyz="0 0 0" rpy="0 0 0"/>
+    <axis xyz="1 0 0"/>
+  </joint>
+  <joint name="rear_left_wheel_joint" type="continuous">
+    <parent link="chassis"/>
+    <child link="rear_left_wheel"/>
+    <origin xyz="0.793 1.45 0.3" rpy="0 0 0"/>
+    <axis xyz="1 0 0"/>
+  </joint>
+  <joint name="rear_right_wheel_joint" type="continuous">
+    <parent link="chassis"/>
     <child link="rear_right_wheel"/>
     <origin xyz="-0.793 1.45 0.3" rpy="0 0 0"/>
     <axis xyz="1 0 0"/>
   </joint>
+
   <gazebo>
-      <plugin name="pruis_hybrid_drive" filename="libPriusHybridPlugin.so">
-        <!-- ... plugin parameters ... -->
+    <plugin name="pruis_hybrid_drive" filename="libPriusHybridPlugin.so">
+      <!-- ... plugin parameters ... -->
     </plugin>
   </gazebo>
+
   <gazebo reference="chassis">
     <sensor name='laser' type='ray'>
       <pose frame=''>0 -2.4 0.5 0 0.05 -1.5707</pose>
@@ -295,5 +257,6 @@
       <visualize>1</visualize>
     </sensor>
   </gazebo>
-</robot>
->>>>>>> 2d9173e4
+
+
+</robot>