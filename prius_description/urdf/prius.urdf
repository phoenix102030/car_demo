--- conflicted
+++ resolved
@@ -175,15 +175,11 @@
     <origin xyz="-0.793 1.45 0.3" rpy="0 0 0"/>
     <axis xyz="1 0 0"/>
   </joint>
-<<<<<<< HEAD
   <gazebo>
       <plugin name="pruis_hybrid_drive" filename="libPriusHybridPlugin.so">
         <!-- ... plugin parameters ... -->
     </plugin>
   </gazebo>
-=======
-
-
   <gazebo reference="chassis">
     <sensor name='laser' type='ray'>
       <pose frame=''>0 -2.4 0.5 0 0.05 -1.5707</pose>
@@ -213,6 +209,4 @@
       <visualize>1</visualize>
     </sensor>
   </gazebo>
-
->>>>>>> 5dfdab77
 </robot>